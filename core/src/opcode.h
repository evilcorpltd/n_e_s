#pragma once

#include <cstdint>

namespace n_e_s::core {

enum class AddressMode {
    Invalid,
    Implied,
    Immediate,
    Zeropage,
    ZeropageX,
    ZeropageY,
    Relative,
    Absolute,
    Accumulator
};

enum class Instruction {
    Invalid,
    BRK,
    PHP,
    BPL,
    CLC,
    BIT,
    JSR,
    BMI,
    SEC,
    LSR,
    PHA,
    JMP,
    BVC,
    CLI,
<<<<<<< HEAD
    ADC,
=======
    RTS,
>>>>>>> 409d7a45
    BVS,
    SEI,
    STY,
    STA,
    STX,
    TXS,
    BCC,
    LDX,
    LDY,
    LDA,
    BCS,
    CLV,
    BNE,
    CLD,
    NOP,
    INX,
    INY,
    BEQ,
    SED,
    TYA,
    TAY,
    TAX,
    TSX,
    TXA,
    DEY,
    DEX,
};

struct Opcode {
    Instruction instruction;
    AddressMode addressMode;
};

Opcode decode(const uint8_t op);

} // namespace n_e_s::core<|MERGE_RESOLUTION|>--- conflicted
+++ resolved
@@ -31,11 +31,8 @@
     JMP,
     BVC,
     CLI,
-<<<<<<< HEAD
     ADC,
-=======
     RTS,
->>>>>>> 409d7a45
     BVS,
     SEI,
     STY,
