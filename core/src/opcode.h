#pragma once

#include <cstdint>

namespace n_e_s::core {

enum class AddressMode {
    Invalid,
    Implied,
    Immediate,
    Zeropage,
    ZeropageX,
    ZeropageY,
    Relative,
    Absolute,
    Accumulator
};

enum class Instruction {
    Invalid,
    BRK,
    PHP,
    BPL,
    CLC,
<<<<<<< HEAD
    BIT,
=======
    JSR,
>>>>>>> 18d7c7b6
    BMI,
    SEC,
    LSR,
    PHA,
    JMP,
    BVC,
    CLI,
    ADC,
    BVS,
    SEI,
    STY,
    STA,
    STX,
    TXS,
    BCC,
    LDX,
    LDY,
    LDA,
    BCS,
    CLV,
    BNE,
    CLD,
    NOP,
    INX,
    INY,
    BEQ,
    SED,
    TYA,
    TAY,
    TAX,
    TSX,
    TXA,
    DEY,
    DEX,
};

struct Opcode {
    Instruction instruction;
    AddressMode addressMode;
};

Opcode decode(const uint8_t op);

} // namespace n_e_s::core<|MERGE_RESOLUTION|>--- conflicted
+++ resolved
@@ -22,11 +22,8 @@
     PHP,
     BPL,
     CLC,
-<<<<<<< HEAD
     BIT,
-=======
     JSR,
->>>>>>> 18d7c7b6
     BMI,
     SEC,
     LSR,
