--- conflicted
+++ resolved
@@ -12,15 +12,12 @@
         return {Instruction::BPL, AddressMode::Relative};
     case 0x18:
         return {Instruction::CLC, AddressMode::Implied};
-<<<<<<< HEAD
+    case 0x20:
+        return {Instruction::JSR, AddressMode::Absolute};
     case 0x24:
         return {Instruction::BIT, AddressMode::Zeropage};
     case 0x2C:
         return {Instruction::BIT, AddressMode::Absolute};
-=======
-    case 0x20:
-        return {Instruction::JSR, AddressMode::Absolute};
->>>>>>> 18d7c7b6
     case 0x30:
         return {Instruction::BMI, AddressMode::Relative};
     case 0x38:
