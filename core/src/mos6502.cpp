#include "mos6502.h"

#include "opcode.h"

#include <cassert>
#include <sstream>
#include <stdexcept>

namespace {

const uint16_t kResetAddress = 0xFFFC; // This is where the reset routine is.
const uint16_t kBrkAddress = 0xFFFE; // This is where the break routine is.

constexpr bool is_negative(uint8_t byte) {
    return byte & (1 << 7);
}

constexpr uint8_t low_bits(uint8_t byte) {
    return byte & ~(1 << 7);
}

constexpr int8_t to_signed(uint8_t byte) {
    if (is_negative(byte)) {
        return low_bits(byte) - 128;
    }

    return low_bits(byte);
}

constexpr uint16_t high_byte(uint16_t word) {
    return word & 0xFF00;
}

} // namespace

namespace n_e_s::core {

Mos6502::Stack::Stack(Registers *registers, IMmu *mmu)
        : registers_(registers), mmu_(mmu) {}

uint8_t Mos6502::Stack::pop_byte() {
    return mmu_->read_byte(ram_offset_ + ++registers_->sp);
}

uint16_t Mos6502::Stack::pop_word() {
    const uint16_t ret = mmu_->read_word(ram_offset_ + ++registers_->sp);
    ++registers_->sp;
    return ret;
}

void Mos6502::Stack::push_byte(uint8_t byte) {
    mmu_->write_byte(ram_offset_ + registers_->sp--, byte);
}

void Mos6502::Stack::push_word(uint16_t word) {
    mmu_->write_word(ram_offset_ + --registers_->sp, word);
    --registers_->sp;
}

Mos6502::Mos6502(Registers *const registers, IMmu *const mmu)
        : registers_(registers),
          mmu_(mmu),
          stack_(registers_, mmu_),
          pipeline_() {}

void Mos6502::execute() {
    if (pipeline_.done()) {
        pipeline_ = parse_next_instruction();
    } else {
        pipeline_.execute_step();
    }
}

// Most instruction timings are from https://robinli.eu/f/6502_cpu.txt
Pipeline Mos6502::parse_next_instruction() {
    Pipeline result;
    const uint8_t raw_opcode{mmu_->read_byte(registers_->pc++)};
    const Opcode opcode = decode(raw_opcode);

    if (opcode.family == Family::Invalid) {
        std::stringstream err;
        err << "Bad instruction: " << std::showbase << std::hex << +raw_opcode;
        throw std::logic_error(err.str());
    }

    if (opcode.address_mode == AddressMode::Immediate) {
        effective_address_ = registers_->pc++;
    }

    switch (opcode.instruction) {
    case Instruction::BrkImplied:
        result.push([=]() { ++registers_->pc; });
        result.push([=]() {
            /* Do nothing. */
        });
        result.push([=]() { stack_.push_word(registers_->pc); });
        result.push([=]() { stack_.push_byte(registers_->p | B_FLAG); });
        result.push([=]() { ++registers_->pc; });
        result.push([=]() { registers_->pc = mmu_->read_word(kBrkAddress); });
        break;
    case Instruction::PhpImplied:
        result.push([=]() {
            /* Do nothing. */
        });
        result.push([=]() { stack_.push_byte(registers_->p); });
        break;
    case Instruction::BplRelative:
        result.append(create_branch_instruction(
                [=]() { return !(registers_->p & N_FLAG); }));
        break;
    case Instruction::BitZeropage:
    case Instruction::BitAbsolute:
        if (opcode.address_mode == AddressMode::Absolute) {
            result.append(create_absolute_addressing_steps());
        } else if (opcode.address_mode == AddressMode::Zeropage) {
            result.append(create_zeropage_addressing_steps());
        }

        result.push([=]() {
            const uint8_t value = mmu_->read_byte(effective_address_);
            set_zero(value & registers_->a);
            set_negative(value);
            if (value & (1u << 6)) {
                set_flag(V_FLAG);
            } else {
                clear_flag(V_FLAG);
            }
        });
        break;
    case Instruction::PlpImplied:
        result.push([=]() {
            /* Do nothing. */
        });
        result.push([=]() {
            /* Do nothing. */
        });
        result.push([=]() { registers_->p = stack_.pop_byte(); });
        break;
    case Instruction::ClcImplied:
        result.push([=]() { clear_flag(C_FLAG); });
        break;
    case Instruction::JsrAbsolute:
        result.append(create_absolute_addressing_steps());
        result.push([=]() {
            /* Do nothing. */
        });
        result.push([=]() { stack_.push_word(--registers_->pc); });
        result.push([=]() { registers_->pc = effective_address_; });
        break;
    case Instruction::BmiRelative:
        result.append(create_branch_instruction(
                [=]() { return registers_->p & N_FLAG; }));
        break;
    case Instruction::SecImplied:
        result.push([=]() { set_flag(C_FLAG); });
        break;
    case Instruction::LsrAccumulator:
        if (opcode.address_mode == AddressMode::Accumulator) {
            result.push([=]() {
                set_carry(registers_->a & 1);
                registers_->a &= ~1;
                registers_->a >>= 1;
                set_zero(registers_->a);
                clear_flag(N_FLAG);
            });
        }
        break;
    case Instruction::PhaImplied:
        result.push([=]() {
            /* Do nothing. */
        });
        result.push([=]() { stack_.push_byte(registers_->a); });
        break;
    case Instruction::JmpAbsolute:
        result.push([=]() { ++registers_->pc; });
        result.push([=]() {
            registers_->pc = mmu_->read_word(registers_->pc - 1);
        });
        break;
    case Instruction::BvcRelative:
        result.append(create_branch_instruction(
                [=]() { return !(registers_->p & V_FLAG); }));
        break;
    case Instruction::CliImplied:
        result.push([=]() { clear_flag(I_FLAG); });
        break;
    case Instruction::AdcZeropage:
    case Instruction::AdcImmediate:
    case Instruction::AdcAbsolute:
        result.append(create_add_instruction(opcode));
        break;
    case Instruction::PlaImplied:
        result.push([=]() {
            /* Do nothing. */
        });
        result.push([=]() {
            /* Do nothing. */
        });
        result.push([=]() {
            registers_->a = stack_.pop_byte();
            set_zero(registers_->a);
            set_negative(registers_->a);
        });
        break;
    case Instruction::RtsImplied:
        result.push([=]() {
            /* Do nothing. */
        });
        result.push([=]() {
            /* Do nothing. */
        });
        result.push([=]() {
            /* Do nothing. */
        });
        result.push([=]() { registers_->pc = stack_.pop_word(); });
        result.push([=]() { ++registers_->pc; });
        break;
    case Instruction::BvsRelative:
        result.append(create_branch_instruction(
                [=]() { return registers_->p & V_FLAG; }));
        break;
    case Instruction::SeiImplied:
        result.push([=]() { set_flag(I_FLAG); });
        break;
    case Instruction::StaIndexedIndirect:
    case Instruction::StaZeropage:
    case Instruction::StaAbsolute:
    case Instruction::StaIndirectIndexed:
    case Instruction::StaZeropageX:
    case Instruction::StaAbsoluteY:
    case Instruction::StaAbsoluteX:
    case Instruction::StxZeropage:
    case Instruction::StxAbsolute:
    case Instruction::StxZeropageY:
    case Instruction::StyZeropage:
    case Instruction::StyAbsolute:
    case Instruction::StyZeropageX:
        result.append(create_store_instruction(opcode));
        break;
    case Instruction::TxsImplied:
        result.push([=]() { registers_->sp = registers_->x; });
        break;
    case Instruction::TyaImplied:
        result.push([=]() {
            registers_->a = registers_->y;
            set_zero(registers_->a);
            set_negative(registers_->a);
        });
        break;
    case Instruction::TayImplied:
        result.push([=]() {
            registers_->y = registers_->a;
            set_zero(registers_->y);
            set_negative(registers_->y);
        });
        break;
    case Instruction::TaxImplied:
        result.push([=]() {
            registers_->x = registers_->a;
            set_zero(registers_->x);
            set_negative(registers_->x);
        });
        break;
    case Instruction::TsxImplied:
        result.push([=]() {
            registers_->x = registers_->sp;
            set_zero(registers_->x);
            set_negative(registers_->x);
        });
        break;
    case Instruction::TxaImplied:
        result.push([=]() {
            registers_->a = registers_->x;
            set_zero(registers_->a);
            set_negative(registers_->a);
        });
        break;
    case Instruction::BccRelative:
        result.append(create_branch_instruction(
                [=]() { return !(registers_->p & C_FLAG); }));
        break;
    case Instruction::LdaZeropage:
    case Instruction::LdaImmediate:
    case Instruction::LdaAbsolute:
    case Instruction::LdaZeropageX:
    case Instruction::LdxImmediate:
    case Instruction::LdxZeropage:
    case Instruction::LdxAbsolute:
    case Instruction::LdxZeropageY:
    case Instruction::LdyImmediate:
    case Instruction::LdyZeropage:
    case Instruction::LdyAbsolute:
    case Instruction::LdyZeropageX:
        result.append(create_load_instruction(opcode));
        break;
    case Instruction::BcsRelative:
        result.append(create_branch_instruction(
                [=]() { return registers_->p & C_FLAG; }));
        break;
    case Instruction::ClvImplied:
        result.push([=]() { clear_flag(V_FLAG); });
        break;
    case Instruction::BneRelative:
        result.append(create_branch_instruction(
                [=]() { return !(registers_->p & Z_FLAG); }));
        break;
    case Instruction::CldImplied:
        result.push([=]() { clear_flag(D_FLAG); });
        break;
    case Instruction::CpxImmediate:
    case Instruction::CpxZeropage:
    case Instruction::CpxAbsolute:
    case Instruction::CpyImmediate:
    case Instruction::CpyZeropage:
    case Instruction::CpyAbsolute:
        result.append(create_compare_instruction(opcode));
        break;
    case Instruction::NopImplied:
        result.push([]() { /* Do nothing. */ });
        break;
<<<<<<< HEAD
    case Instruction::INC: {
        if (opcode.address_mode == AddressMode::Zeropage) {
            result.append(create_zeropage_addressing_steps());
            result.push([=]() { tmp_ = mmu_->read_byte(effective_address_); });
            result.push(
                    [=]() { mmu_->write_byte(effective_address_, tmp_++); });
            result.push([=]() {
                set_zero(tmp_);
                set_negative(tmp_);
                mmu_->write_byte(effective_address_, tmp_);
            });
            break;
        }
        std::stringstream err;
        err << "Bad instruction: " << std::showbase << std::hex << +raw_opcode;
        throw std::logic_error(err.str());
    }
    case Instruction::INX:
=======
    case Instruction::InxImplied:
>>>>>>> cd1310cc
        result.push([=]() {
            ++registers_->x;
            set_zero(registers_->x);
            set_negative(registers_->x);
        });
        break;
    case Instruction::DexImplied:
        result.push([=]() {
            --registers_->x;
            set_zero(registers_->x);
            set_negative(registers_->x);
        });
        break;
    case Instruction::InyImplied:
        result.push([=]() {
            ++registers_->y;
            set_zero(registers_->y);
            set_negative(registers_->y);
        });
        break;
    case Instruction::DeyImplied:
        result.push([=]() {
            --registers_->y;
            set_zero(registers_->y);
            set_negative(registers_->y);
        });
        break;
    case Instruction::BeqRelative:
        result.append(create_branch_instruction(
                [=]() { return registers_->p & Z_FLAG; }));
        break;
    case Instruction::SedImplied:
        result.push([=]() { set_flag(D_FLAG); });
        break;
    }
    return result;
} // namespace n_e_s::core

void Mos6502::reset() {
    pipeline_.clear();

    registers_->pc = mmu_->read_word(kResetAddress);
}

void Mos6502::clear_flag(uint8_t flag) {
    registers_->p &= ~flag;
}

void Mos6502::set_flag(uint8_t flag) {
    registers_->p |= flag;
}

void Mos6502::set_carry(bool carry) {
    if (carry) {
        set_flag(C_FLAG);
    } else {
        clear_flag(C_FLAG);
    }
}

void Mos6502::set_zero(uint8_t byte) {
    if (byte == 0) {
        set_flag(Z_FLAG);
    } else {
        clear_flag(Z_FLAG);
    }
}

void Mos6502::set_negative(uint8_t byte) {
    if (is_negative(byte)) {
        set_flag(N_FLAG);
    } else {
        clear_flag(N_FLAG);
    }
}

void Mos6502::set_overflow(uint8_t reg_value,
        uint8_t operand,
        uint16_t resulting_value) {
    // See: http://www.righto.com/2012/12/the-6502-overflow-flag-explained.html
    const bool overflow = ((reg_value ^ resulting_value) &
                                  (operand ^ resulting_value) & 0x80) != 0;
    if (overflow) {
        set_flag(V_FLAG);
    } else {
        clear_flag(V_FLAG);
    }
}

Pipeline Mos6502::create_branch_instruction(
        const std::function<bool()> &condition) {
    Pipeline result;

    result.push_conditional([=]() {
        if (!condition()) {
            ++registers_->pc;
            return false;
        }
        return true;
    });

    result.push_conditional([=]() {
        const uint8_t offset = mmu_->read_byte(registers_->pc++);
        const uint16_t page = high_byte(registers_->pc);

        registers_->pc += to_signed(offset);

        if (page != high_byte(registers_->pc)) {
            return true;
            // We crossed a page boundary so we spend 1 more cycle.
        }
        return false;
    });

    result.push([=]() { /* Do nothing. */ });

    return result;
}

Pipeline Mos6502::create_add_instruction(Opcode opcode) {
    Pipeline result;
    if (opcode.address_mode == AddressMode::Absolute) {
        result.append(create_absolute_addressing_steps());
    } else if (opcode.address_mode == AddressMode::Zeropage) {
        result.append(create_zeropage_addressing_steps());
    }

    result.push([=]() {
        const uint8_t a_before = registers_->a;
        const uint8_t addend = mmu_->read_byte(effective_address_);
        const uint8_t carry = registers_->p & C_FLAG ? 1u : 0u;
        const uint16_t temp_result = registers_->a + addend + carry;
        registers_->a = static_cast<uint8_t>(temp_result);

        set_carry(temp_result > 0xFF);
        set_zero(registers_->a);
        set_negative(registers_->a);
        set_overflow(a_before, addend, temp_result);
    });

    return result;
}

Pipeline Mos6502::create_store_instruction(Opcode opcode) {
    Pipeline result;
    if (opcode.address_mode == AddressMode::Absolute) {
        result.append(create_absolute_addressing_steps());
    } else if (opcode.address_mode == AddressMode::AbsoluteX) {
        result.append(create_absolute_indexed_addressing_steps(&registers_->x));
    } else if (opcode.address_mode == AddressMode::AbsoluteY) {
        result.append(create_absolute_indexed_addressing_steps(&registers_->y));
    } else if (opcode.address_mode == AddressMode::Zeropage) {
        result.append(create_zeropage_addressing_steps());
    } else if (opcode.address_mode == AddressMode::ZeropageX) {
        result.append(create_zeropage_indexed_addressing_steps(&registers_->x));
    } else if (opcode.address_mode == AddressMode::ZeropageY) {
        result.append(create_zeropage_indexed_addressing_steps(&registers_->y));
    } else if (opcode.address_mode == AddressMode::IndexedIndirect) {
        result.append(create_indexed_indirect_addressing_steps());
    } else if (opcode.address_mode == AddressMode::IndirectIndexed) {
        result.append(create_indirect_indexed_addressing_steps());
    }

    uint8_t *reg{};
    if (opcode.family == Family::STX) {
        reg = &registers_->x;
    } else if (opcode.family == Family::STY) {
        reg = &registers_->y;
    } else if (opcode.family == Family::STA) {
        reg = &registers_->a;
    }
    result.push([=]() { mmu_->write_byte(effective_address_, *reg); });

    return result;
}

Pipeline Mos6502::create_load_instruction(Opcode opcode) {
    uint8_t *reg{};
    if (opcode.family == Family::LDX) {
        reg = &registers_->x;
    } else if (opcode.family == Family::LDY) {
        reg = &registers_->y;
    } else if (opcode.family == Family::LDA) {
        reg = &registers_->a;
    }

    Pipeline result;

    if (opcode.address_mode == AddressMode::Immediate) {
        // Empty
    } else if (opcode.address_mode == AddressMode::Absolute) {
        result.append(create_absolute_addressing_steps());
    } else if (opcode.address_mode == AddressMode::Zeropage) {
        result.append(create_zeropage_addressing_steps());
    } else if (opcode.address_mode == AddressMode::ZeropageX) {
        result.append(create_zeropage_indexed_addressing_steps(&registers_->x));
    } else if (opcode.address_mode == AddressMode::ZeropageY) {
        result.append(create_zeropage_indexed_addressing_steps(&registers_->y));
    }

    result.push([=]() {
        *reg = mmu_->read_byte(effective_address_);
        set_zero(*reg);
        set_negative(*reg);
    });

    return result;
}

Pipeline Mos6502::create_compare_instruction(Opcode opcode) {
    uint8_t *reg{};
    if (opcode.family == Family::CPX) {
        reg = &registers_->x;
    } else if (opcode.family == Family::CPY) {
        reg = &registers_->y;
    }

    Pipeline result;
    if (opcode.address_mode == AddressMode::Immediate) {
        // Empty
    } else if (opcode.address_mode == AddressMode::Absolute) {
        result.append(create_absolute_addressing_steps());
    } else if (opcode.address_mode == AddressMode::Zeropage) {
        result.append(create_zeropage_addressing_steps());
    }

    result.push([=]() {
        const uint8_t value = mmu_->read_byte(effective_address_);
        // Compare instructions are not affected be the
        // carry flag when executing the subtraction.
        const int16_t temp_result = *reg - value;
        set_carry(temp_result <= 0);
        set_zero(static_cast<uint8_t>(temp_result));
        set_negative(static_cast<uint8_t>(temp_result));
    });
    return result;
}

Pipeline Mos6502::create_zeropage_addressing_steps() {
    Pipeline result;
    result.push([=]() {
        effective_address_ = mmu_->read_byte(registers_->pc);
        ++registers_->pc;
    });
    return result;
}

Pipeline Mos6502::create_zeropage_indexed_addressing_steps(
        const uint8_t *index_reg) {
    Pipeline result;
    result.push([=]() { /* Empty */ });
    result.push([=]() {
        const uint8_t address = mmu_->read_byte(registers_->pc);
        const uint8_t effective_address_low = address + *index_reg;
        effective_address_ = effective_address_low;
        ++registers_->pc;
    });
    return result;
}

Pipeline Mos6502::create_absolute_addressing_steps() {
    Pipeline result;
    result.push([=]() { ++registers_->pc; });
    result.push([=]() {
        ++registers_->pc;
        effective_address_ = mmu_->read_word(registers_->pc - 2);
    });
    return result;
}

Pipeline Mos6502::create_absolute_indexed_addressing_steps(
        const uint8_t *index_reg) {
    Pipeline result;
    result.push([=]() { ++registers_->pc; });
    result.push([=]() {
        ++registers_->pc;
        effective_address_ = mmu_->read_word(registers_->pc - 2);
    });
    result.push([=]() {
        const uint8_t offset = *index_reg;
        effective_address_ += offset;
    });
    return result;
}

Pipeline Mos6502::create_indexed_indirect_addressing_steps() {
    Pipeline result;
    result.push([=]() { /* Empty */ });
    result.push([=]() { /* Empty */ });
    result.push([=]() { /* Empty */ });
    result.push([=]() {
        const uint8_t ptr_address = mmu_->read_byte(registers_->pc++);
        // Effective address is always fetched from zero page
        const uint8_t address = ptr_address + registers_->x;
        if (address == 0xFF) {
            // Special case where the effective address should come from
            // 0x00 and 0xFF, not 0x0100 and 0x00FF.
            const uint8_t lower = mmu_->read_byte(address);
            const uint16_t upper = mmu_->read_byte(0x00) << 8;
            effective_address_ = upper | lower;
        } else {
            effective_address_ = mmu_->read_word(address);
        }
    });
    return result;
}

Pipeline Mos6502::create_indirect_indexed_addressing_steps() {
    Pipeline result;
    result.push([=]() { /* Empty */ });
    result.push([=]() { /* Empty */ });
    result.push([=]() { /* Empty */ });
    result.push([=]() {
        const uint8_t ptr_address = mmu_->read_byte(registers_->pc++);
        const uint16_t address = mmu_->read_word(ptr_address);

        effective_address_ = address + registers_->y;
    });
    return result;
}

} // namespace n_e_s::core<|MERGE_RESOLUTION|>--- conflicted
+++ resolved
@@ -318,28 +318,18 @@
     case Instruction::NopImplied:
         result.push([]() { /* Do nothing. */ });
         break;
-<<<<<<< HEAD
-    case Instruction::INC: {
-        if (opcode.address_mode == AddressMode::Zeropage) {
-            result.append(create_zeropage_addressing_steps());
-            result.push([=]() { tmp_ = mmu_->read_byte(effective_address_); });
-            result.push(
-                    [=]() { mmu_->write_byte(effective_address_, tmp_++); });
-            result.push([=]() {
-                set_zero(tmp_);
-                set_negative(tmp_);
-                mmu_->write_byte(effective_address_, tmp_);
-            });
-            break;
-        }
-        std::stringstream err;
-        err << "Bad instruction: " << std::showbase << std::hex << +raw_opcode;
-        throw std::logic_error(err.str());
-    }
-    case Instruction::INX:
-=======
+    case Instruction::IncZeropage: {
+        result.append(create_zeropage_addressing_steps());
+        result.push([=]() { tmp_ = mmu_->read_byte(effective_address_); });
+        result.push([=]() { mmu_->write_byte(effective_address_, tmp_++); });
+        result.push([=]() {
+            set_zero(tmp_);
+            set_negative(tmp_);
+            mmu_->write_byte(effective_address_, tmp_);
+        });
+        break;
+    }
     case Instruction::InxImplied:
->>>>>>> cd1310cc
         result.push([=]() {
             ++registers_->x;
             set_zero(registers_->x);
