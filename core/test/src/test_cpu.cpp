--- conflicted
+++ resolved
@@ -62,13 +62,10 @@
     JMP = 0x4C,
     BVC = 0x50,
     CLI = 0x58,
-<<<<<<< HEAD
+    RTS = 0x60,
     ADC_ZERO = 0x65,
     ADC_IMM = 0x69,
     ADC_ABS = 0x6D,
-=======
-    RTS = 0x60,
->>>>>>> 409d7a45
     BVS = 0x70,
     SEI = 0x78,
     TXA = 0x8A,
