--- conflicted
+++ resolved
@@ -155,15 +155,7 @@
     expected.p = registers.p;
     ++expected.pc;
 
-<<<<<<< HEAD
-    const uint8_t p_size = 1;
-    const uint8_t expected_stack_addr = registers.sp - p_size;
-
-    EXPECT_CALL(
-            mmu, write_byte(kStackOffset + expected_stack_addr, registers.p));
-=======
     EXPECT_CALL(mmu, write_byte(kStackOffset + registers.sp, registers.p));
->>>>>>> 75f15daa
 
     step_execution(3);
     EXPECT_EQ(expected, registers);
@@ -297,15 +289,7 @@
     registers.sp = 0x05;
     registers.a = 0x84;
 
-<<<<<<< HEAD
-    const uint8_t a_size = 1;
-    const uint8_t expected_stack_addr = registers.sp - a_size;
-
-    EXPECT_CALL(
-            mmu, write_byte(kStackOffset + expected_stack_addr, registers.a));
-=======
     EXPECT_CALL(mmu, write_byte(kStackOffset + registers.sp, registers.a));
->>>>>>> 75f15daa
 
     step_execution(3);
 
