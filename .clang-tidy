--- conflicted
+++ resolved
@@ -1,7 +1,4 @@
 ---
-<<<<<<< HEAD
-Checks:          'clang-diagnostic-*,clang-analyzer-*,bugprone-*,modernize-*,-clang-analyzer-cplusplus*'
-=======
 Checks: '
   bugprone-*,
   clang-analyzer-*,
@@ -13,7 +10,6 @@
   performance-*,
   readability-else-after-return,
   readability-non-const-parameter'
->>>>>>> c20d82c9
 WarningsAsErrors: '*'
 HeaderFilterRegex: ''
 AnalyzeTemporaryDtors: false
